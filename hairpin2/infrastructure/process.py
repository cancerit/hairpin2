# pyright: reportImplicitStringConcatenation=false

from abc import ABC
from collections.abc import Mapping, Sequence
from typing import Any, Callable, ClassVar, Protocol

from hairpin2.infrastructure.process_engines import (
    OptEngineResult_T,
    OptFixedParams_T,
    ProcessEngineProtocol,
    ProcessKindEnum,
    RunParams_T,
)
from hairpin2.infrastructure.process_params import FixedParams, RunParams
from hairpin2.infrastructure.structures import ExtendedRead, FlagResult, ReadView, read_has_mark


class ReadAwareProcessProtocol(Protocol[RunParams_T, OptFixedParams_T, OptEngineResult_T]):
    ProcessNamespace: ClassVar[str | None]
    EngineFactory: ClassVar[
        Callable[[FixedParams], ProcessEngineProtocol[RunParams, FlagResult | None]]
        | Callable[[None], ProcessEngineProtocol[RunParams, FlagResult | None]]
        | None
    ]
    ProcessType: ClassVar[ProcessKindEnum | None]
    FixedParamClass: ClassVar[type[FixedParams] | None]
    AddsMarks: ClassVar[set[str] | None]

    def __init__(
        self,
        engine_fixed_params: OptFixedParams_T,
        require_marks: Sequence[str],
        exclude_marks: Sequence[str],
    ): ...

    @property
    def require_marks(self) -> set[str]: ...

    @property
    def exclude_marks(self) -> set[str]: ...

    @property
    def fixed_params(self) -> OptFixedParams_T: ...

    @property
    def run_params(self) -> RunParams_T: ...

    def reset(self) -> None: ...

    def __call__(
        self,
        call_run_params: RunParams_T | None = None,
        *,
        _internal_switches: Sequence[str] | None = None,  # hidden dev options
    ) -> OptEngineResult_T: ...


# This abstraction suffers a bit for python not yet having TypeVars in ClassVars. One Day.
class ReadAwareProcess(ABC):
    ProcessNamespace: ClassVar[str | None] = None
    EngineFactory: ClassVar[
        Callable[[FixedParams], ProcessEngineProtocol[RunParams, FlagResult | None]]
        | Callable[[None], ProcessEngineProtocol[RunParams, FlagResult | None]]
        | None
    ] = None
    ProcessType: ClassVar[ProcessKindEnum | None] = None
    FixedParamClass: ClassVar[type[FixedParams] | None]
    AddsMarks: ClassVar[set[str] | None] = None
    __slots__: tuple[str, ...] = (
        "_param_map",
        "_var_params",
        "_executed",
        "_require_marks",
        "_exclude_marks",
        "_engine",
    )

    def __init__(
        self,
        engine_fixed_params: FixedParams | None,
        require_marks: Sequence[str],
        exclude_marks: Sequence[str],
    ):
        cls = type(self)
        if any(x is None for x in (cls.ProcessNamespace, cls.EngineFactory, cls.ProcessType)):
            raise TypeError(
                "Process not configured! Missing EngineFactory, ProcessNamespace, FixedParamClass, or ProcessType"
            )
        if cls.ProcessType == ProcessKindEnum.TAGGER and cls.AddsMarks is None:
            raise TypeError("taggers must declare added marks")

        if cls.FixedParamClass and not isinstance(engine_fixed_params, cls.FixedParamClass):
            raise ValueError
        self._param_map: FixedParams | None = engine_fixed_params
        self._var_params: RunParams | None = None
        self._executed: bool = False

        req_set = set(require_marks)
        exc_set = set(exclude_marks)
        if req_set & exc_set:
            raise ValueError("require_marks and exclude_marks overlap!")
        self._require_marks: set[str] = req_set
        self._exclude_marks: set[str] = exc_set

        # init engine
        assert cls.EngineFactory is not None  # type checker..., and refactor safeguard
        self._engine: ProcessEngineProtocol[Any, Any] = cls.EngineFactory(self.fixed_params)  # pyright: ignore[reportArgumentType]

        if not isinstance(self._engine, ProcessEngineProtocol):
            raise RuntimeError(
                "Engine does not appear to satisfy necessary protocol, Process misconfigured"
            )

    def __init_subclass__(
        cls,
        process_namespace: str | None = None,
        engine_factory: Callable[[FixedParams], ProcessEngineProtocol[RunParams, FlagResult | None]]
        | Callable[[None], ProcessEngineProtocol[RunParams, FlagResult | None]]
        | None = None,
        process_type: ProcessKindEnum | None = None,
        fixed_param_class: type[FixedParams] | None = None,
        adds_marks: set[str] | None = None,
    ):
        cls.ProcessNamespace = process_namespace
        cls.EngineFactory = engine_factory
        cls.ProcessType = process_type
        cls.AddsMarks = adds_marks
        cls.FixedParamClass = fixed_param_class

<<<<<<< HEAD
=======
    # since marks are based only on presence
    # the lack of an exclude mark is enough to pass a check
    # this makes it easy to enable and disable tagger processes
    # while leaving it up to the user which way round they want to use a tag
    # e.g. if you want to be able to easily turn something on/off
    # make it an exclude mark like LOW-QUAL
    # conversely if you want to be strict make a require mark like HIGH-QUAL
    # TODO: this really really should move onto READVIEW
    # a simple first pass would be to do a dict of reads by tag, and update it after each process
>>>>>>> bfbb5db1
    def require_properties_check(self, run_params: RunParams):
        """
        Filter reads prior to test

        Since marks are based only on presence, the lack of an exclude mark is enough to pass a check.
        This makes it easy to enable and disable tagger processes while leaving it
        up to the user which way round they want to use a tag.
        E.g. if you want to be able to easily turn something on/off, make it an exclude mark like LOW-QUAL
        conversely if you want to be strict, make a required mark like HIGH-QUAL
        """
        # TODO: global on-fail options: record/split offending reads to file, record/split variant to file, ignore, warn, fail
        # TODO: check primed first!

        filtered: dict[Any, list[ExtendedRead]] = {}
        for sample, reads in run_params.reads.items():
            passed_reads: list[ExtendedRead] = []
            for read in reads:
                rpass = True
                if self.require_marks and not all(
                    read_has_mark(read, mark) for mark in self.require_marks
                ):
                    rpass = False
                if self.exclude_marks and any(
                    read_has_mark(read, mark) for mark in self.exclude_marks
                ):
                    rpass = False
                if rpass:
                    passed_reads.append(read)

            filtered[sample] = passed_reads
        return ReadView(filtered)

    @property
    def require_marks(self):
        return self._require_marks

    @property
    def exclude_marks(self):
        return self._exclude_marks

    @property
    def fixed_params(self) -> FixedParams | None:
        return self._param_map

    @property
    def run_params(self) -> RunParams:
        if self._var_params is None:
            raise AttributeError("run_params not set, cannot access")
        return self._var_params

    def prime(self, var_params: RunParams, overwrite: bool = False):
        if self._executed:
            raise RuntimeError(
                "Process executed and has not been reset. Cannot prime with new test data."
            )
        if not isinstance(var_params, RunParams):
            # The following message is not strictly true, but should be
            # TODO: init subclass should tie a type[RunParams] to the class
            raise TypeError(
                "Process can only be primed with an instance of the RunParams subclass tied to this flagger."
            )  # pyright: ignore[reportUnreachable]
        if self._var_params is not None and not overwrite:
            raise RuntimeError("Flagger already primed, and overwrite is False")
        self._var_params = var_params

    def _set_filtered_reads(
        self, new_reads: Mapping[Any, Sequence[ExtendedRead]] | ReadView[ExtendedRead] | None
    ):
        """
        Function to support frozen run params, it provides a sneaky way to rebuild post-read filtering without burdening the user
        """
        if self._var_params is None:
            raise RuntimeError(
                "Attempt to set filtered reads from runtime params, but runtime params is not set, so what were you filtering?!?"
            )
        if isinstance(new_reads, dict):
            new_reads = ReadView(new_reads)
        run_arg_d = (
            self._var_params.__dict__.copy()
        )  # must copy, or you'll alter the parent readview!!
        run_arg_d["reads"] = new_reads  # overwrite only the readview aspect
        self.prime(self._var_params.__class__(**run_arg_d), overwrite=True)

    def reset(self):
        self._var_params = None
        self._executed = False

    def __call__(
        self,
        call_run_params: RunParams | None = None,
        *,
        _internal_switches: Sequence[str] | None = None,  # hidden dev options
    ) -> FlagResult | None:
        """
        Run prefilter, process reads
        """
        switches = _internal_switches or []
        force = True if "force" in switches else False
        overwrite = True if "overwrite" in switches else False
        execute_then_reset = True if "execute_then_reset" in switches else False

        if self._executed and not force:
            raise RuntimeError(
                f"Process {type(self).__name__} with namespace {type(self).ProcessNamespace} has been executed, and has not been reset and loaded with new data! Cannot run process."
            )
        if call_run_params is not None:
            self.prime(call_run_params, overwrite)
        else:
            try:
                self.run_params
            except:
                raise RuntimeError(
                    f"Process {type(self).__name__} with namespace {type(self).ProcessNamespace} has not been primed with data! Cannot run process."
                )

        if self.require_marks or self.exclude_marks:
            self._set_filtered_reads(self.require_properties_check(self.run_params))

        ret = self._engine.run_process(self.run_params)

        self._executed = True
        if execute_then_reset == True:
            self.reset()  # disengage

        return ret<|MERGE_RESOLUTION|>--- conflicted
+++ resolved
@@ -127,8 +127,6 @@
         cls.AddsMarks = adds_marks
         cls.FixedParamClass = fixed_param_class
 
-<<<<<<< HEAD
-=======
     # since marks are based only on presence
     # the lack of an exclude mark is enough to pass a check
     # this makes it easy to enable and disable tagger processes
@@ -138,7 +136,6 @@
     # conversely if you want to be strict make a require mark like HIGH-QUAL
     # TODO: this really really should move onto READVIEW
     # a simple first pass would be to do a dict of reads by tag, and update it after each process
->>>>>>> bfbb5db1
     def require_properties_check(self, run_params: RunParams):
         """
         Filter reads prior to test
